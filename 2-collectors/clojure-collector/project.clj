--- conflicted
+++ resolved
@@ -13,13 +13,9 @@
 ;;;; Copyright: Copyright (c) 2012 SnowPlow Analytics Ltd
 ;;;; License:   Apache License Version 2.0
 
-<<<<<<< HEAD
 (defproject snowplow/clojure-collector "0.4.0"
-=======
-(defproject snowplow/clojure-collector "0.3.0"
   :license {:name "Apache Version 2.0" 
   :url "http://www.apache.org/licenses/LICENSE-2.0"}
->>>>>>> 75d6c756
   :description "A SnowPlow event collector written in Clojure. AWS Elastic Beanstalk compatible."
   :dependencies     [[org.clojure/clojure "1.4.0"]
                      [ring/ring-core "1.1.8"]
@@ -29,13 +25,8 @@
                      [metrics-clojure-ring "0.9.2"]
                      [commons-codec/commons-codec "1.7"]]
   ;; The jetty adapter is only used during development
-<<<<<<< HEAD
   :profiles         {:dev {:dependencies [[ring/ring-jetty-adapter "1.1.8"]]}}
-=======
-  :profiles         {:dev {:dependencies [[ring/ring-devel "1.1.6"]
-                                          [ring/ring-jetty-adapter "1.1.6"]]}}
   :war-resources-path   "war-resources"
->>>>>>> 75d6c756
   :plugins          [[lein-ring "0.8.3"]
                      [lein-beanstalk "0.2.6"]]
   :ring {:handler snowplow.clojure-collector.beanstalk/app}) ; .beanstalk -> .core if you don't need Beanstalk support